--- conflicted
+++ resolved
@@ -22,13 +22,10 @@
         versions: [ "17.x" ] # file-type ≥ 17 requires ES-Module
       - dependency-name: "mocha"
         versions: [ "10.x" ]
-<<<<<<< HEAD
-=======
       - dependency-name: "strtok3"
         versions: [ "7.x" ] # strtok3 ≥ 7 requires ES-Module
       - dependency-name: "token-types"
         versions: [ "5.x" ] # token-types ≥ 5 requires ES-Module
->>>>>>> 94421a0d
 
   # TypeScript Module
   - package-ecosystem: npm
