--- conflicted
+++ resolved
@@ -37,13 +37,10 @@
     "speex",
     "musepack",
     "mpc",
-<<<<<<< HEAD
     "dsd",
-    "dsf"
-=======
+    "dsf",
     "dff",
     "dsdiff"
->>>>>>> 5791df2c
   ],
   "main": "lib",
   "typings": "lib/index",
