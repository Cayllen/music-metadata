--- conflicted
+++ resolved
@@ -369,7 +369,6 @@
    * Convert native tags to common tags
    * @param nativeData
    * @includeNative return native tags in result
-   * @mergeTagHeaders populate common by merging all available tags information
    * @returns {IAudioMetadata} Native + common tags
    */
   public parseNativeTags(nativeData: INativeAudioMetadata, includeNative?: boolean, mergeTagHeaders?: boolean): IAudioMetadata {
@@ -399,14 +398,10 @@
           for (const tag of nativeData.native[tagType]) {
             this.tagMapper.setGenericTag(metadata.common, tagType as TagType, tag);
           }
-          break;
+          if (!mergeTagHeaders) {
+            break;
+          }
         }
-<<<<<<< HEAD
-=======
-        if (!mergeTagHeaders) {
-          break;
-        }
->>>>>>> 44352b23
       }
     }
 
