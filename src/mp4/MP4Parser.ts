import {ITokenParser} from "../ParserFactory";
import {INativeAudioMetadata, ITag, IFormat, IOptions} from "../";
import {ITokenizer} from "strtok3";
import {Promise} from "es6-promise";
import * as Token from "token-types";
import * as AtomToken from "./AtomToken";
import {Genres} from "../id3v1/ID3v1Parser";
import util from "../common/Util";

import * as _debug from "debug";
import {INativeMetadataCollector} from "../common/MetadataCollector";
import {BasicParser} from "../common/BasicParser";
const debug = _debug("music-metadata:parser:MP4");

const tagFormat =  'iTunes MP4';

/*
 * Parser for: MPEG-4 Audio / MPEG-4 Part 3 (m4a/mp4) extension
 * Support for Apple iTunes MP4 tags as found in a M4A/MP4 file
 * Ref:
 *   http://developer.apple.com/mac/library/documentation/QuickTime/QTFF/Metadata/Metadata.html
 *   http://atomicparsley.sourceforge.net/mpeg-4files.html
 */
export class MP4Parser extends BasicParser {

  private static read_BE_Signed_Integer(value: Buffer): number {
    return util.readIntBE(value, 0, value.length);
  }

  private static read_BE_Unsigned_Integer(value: Buffer): number {
    return util.readUIntBE(value, 0, value.length);
  }

  public parse(): Promise<void> {

    this.metadata.setFormat('dataformat', 'MPEG-4 audio');

    return this.parseAtom([], this.tokenizer.fileSize);
  }

  public parseAtom(parent: string[], size: number): Promise<void> {

    // Parse atom header
    const offset = this.tokenizer.position;
    // debug("Reading next token on offset=%s...", offset); //  buf.toString('ascii')
    return this.tokenizer.readToken<AtomToken.IAtomHeader>(AtomToken.Header)
      .then(header => {
        debug("parse atom name=%s, len=%s on offset=%s", parent.concat([header.name]).join('/'), header.length, offset); //  buf.toString('ascii')
        return this.parseAtomData(header, parent).then(() => {
          size -= header.length;
          if (size > 0) {
            return this.parseAtom(parent, size);
          }
        });
      });
  }

  private parseAtomData(header: AtomToken.IAtomHeader, parent: string[]): Promise<void> {
    const dataLen = header.length - 8;
    switch (header.name) {
      case "ftyp":
        return this.parseAtom_ftyp(dataLen).then(() => null);

      // "Container" atoms, contain nested atoms: 'moov', 'udta', 'meta', 'ilst', 'trak', 'mdia'
      case "moov": // The Movie Atom: contains other atoms
      case "udta": // User defined atom
      case "trak":
      case "mdia": // Media atom
      case "minf": // Media Information Atom
      case "stbl": // Media Information Atom
        return this.parseAtom(parent.concat([header.name]), dataLen);

      case "meta": // Metadata Atom, ref: https://developer.apple.com/library/content/documentation/QuickTime/QTFF/Metadata/Metadata.html#//apple_ref/doc/uid/TP40000939-CH1-SW8
        return this.tokenizer.readToken<void>(new Token.IgnoreType(4))
          .then(() => {
            return this.parseMetaAtom(parent.concat([header.name]), dataLen - 4);
          }); // meta has 4 bytes of padding, ignore

     case "mdhd": // Media header atom
        return this.parseAtom_mdhd(dataLen);

      case "mvhd": // 'movie' => 'mvhd': movie header atom; child of Movie Atom
        return this.parseAtom_mvhd(dataLen);

      case "tkhd":
        return this.tokenizer.readToken<AtomToken.ITrackHeaderAtom>(new AtomToken.TrackHeaderAtom(dataLen))
          .then(tkhd => {
            debug("Ignore: name=%s, len=%s", parent.concat([header.name]).join('/'), header.length); //  buf.toString('ascii')
          });

      case "mdat":
        return this.tokenizer.readToken<Buffer>(new Token.IgnoreType(dataLen))
          .then(buf => {
            debug("Ignore payload data in %s of length=%s", parent.concat([header.name]).join('/'), dataLen); //  buf.toString('ascii')
          });

      default:
        return this.tokenizer.readToken<Buffer>(new Token.IgnoreType(dataLen))
          .then(() => {
            debug("Ignore: name=%s, len=%s", parent.concat([header.name]).join('/'), header.length); //  buf.toString('ascii')
          });
    }
  }

  private addTag(id: string, value: any) {
    this.metadata.addTag(tagFormat, id, value);
  }

  /**
   * Parse Metadata Atom (meta), ref: https://developer.apple.com/library/content/documentation/QuickTime/QTFF/Metadata/Metadata.html#//apple_ref/doc/uid/TP40000939-CH1-SW8
   * @param {string[]} parent Parent Atoms
   * @param {number} size Remaining meta atom size
   * @returns {Promise<void>}
   */
  private parseMetaAtom(parent: string[], size: number): Promise<void> {

    // Parse atom header
    return this.tokenizer.readToken<AtomToken.IAtomHeader>(AtomToken.Header)
      .then(header => {
        debug("parse atom name=%s, len=%s on offset=%s", parent.concat([header.name]).join('/'), header.length, this.tokenizer.position); //  buf.toString('ascii')
        return this.parseMetaAtomData(header, parent).then(() => {
          size -= header.length;
          if (size > 0) {
            return this.parseMetaAtom(parent, size);
          }
        });
      });
  }

  private parseMetaAtomData(header: AtomToken.IAtomHeader, parent: string[]): Promise<void> {
    const dataLen = header.length - 8;
    switch (header.name) {
      case "ilst": // 'meta' => 'ilst': Metadata Item List Atom
      case "<id>": // 'meta' => 'ilst' => '<id>': metadata item atom
        // Ref: https://developer.apple.com/library/content/documentation/QuickTime/QTFF/Metadata/Metadata.html#//apple_ref/doc/uid/TP40000939-CH1-SW24
        return this.parseMetadataItemList(dataLen);

      default: // If the Atom explicitly ignored, and not a meta-data-item-data, it will likely cause a crash
        return this.parseMetadataItemData(header.name, dataLen);

      case "free":
      case "hdlr": // Handler Reference Atoms, https://developer.apple.com/library/content/documentation/QuickTime/QTFF/QTFFChap2/qtff2.html#//apple_ref/doc/uid/TP40000939-CH204-BBCIBHFD
        return this.tokenizer.readToken<Buffer>(new Token.BufferType(dataLen))
          .then(buf => {
            debug("Ignore: name=%s, len=%s", parent.concat([header.name]).join('/'), header.length); //  buf.toString('ascii')
          });
    }
  }

  private parseAtom_ftyp(len: number): Promise<string[]> {
    return this.tokenizer.readToken<AtomToken.IAtomFtyp>(AtomToken.ftyp).then(ftype => {
      len -= AtomToken.ftyp.len;
      if (len > 0) {
        return this.parseAtom_ftyp(len).then(types => {
          types.push(ftype.type);
          return types;
        });
      }
      return [];
    });
  }

  /**
   * Parse movie header (mvhd) atom
   * @param len
   */
  private parseAtom_mvhd(len: number): Promise<void> {
    return this.tokenizer.readToken<AtomToken.IAtomMvhd>(new AtomToken.MvhdAtom(len)).then(mvhd => {
      this.parse_mxhd(mvhd);
    });
  }

  /**
   * Parse media header (mdhd) atom
   * @param len
   */
  private parseAtom_mdhd(len: number): Promise<void> {
    return this.tokenizer.readToken<AtomToken.IAtomMdhd>(new AtomToken.MdhdAtom(len)).then(mdhd => {
      this.parse_mxhd(mdhd);
    });
  }

<<<<<<< HEAD
  private parse_mxhd(mxhd: Atom.IAtomMxhd) {
    this.metadata.setFormat('sampleRate', mxhd.timeScale);
    this.metadata.setFormat('duration', mxhd.duration / mxhd.timeScale); // calculate duration in seconds
=======
  private parse_mxhd(mxhd: AtomToken.IAtomMxhd) {
    this.format.sampleRate = mxhd.timeScale;
    this.format.duration = mxhd.duration / mxhd.timeScale; // calculate duration in seconds
>>>>>>> 6e637c85
  }

  /**
   * Parse Meta-item-list-atom (item of 'ilst' atom)
   * @param len
   * Ref: https://developer.apple.com/library/content/documentation/QuickTime/QTFF/Metadata/Metadata.html#//apple_ref/doc/uid/TP40000939-CH1-SW8
   */
  private parseMetadataItemList(len: number): Promise<void> {
    // Parse atom header
    return this.tokenizer.readToken<AtomToken.IAtomHeader>(AtomToken.Header).then(header => {
      debug("metadata-item: name=%s, len=%s", header.name, header.length);
      return this.parseMetadataItemData(header.name, header.length - AtomToken.Header.len).then(() => {
        const remaining = len - AtomToken.Header.len - header.length;
        if (remaining > 0) {
          return this.parseMetadataItemList(remaining);
        } else
          return;
      });
    });
  }

  private parseMetadataItemData(tagKey: string, remLen: number): Promise<void> {
    // Parse Meta Item List Atom
    return this.tokenizer.readToken<AtomToken.IAtomHeader>(AtomToken.Header).then(header => {
      const dataLen = header.length - AtomToken.Header.len;
      switch (header.name) {
        case "data": // value atom
          return this.parseValueAtom(tagKey, header);
        case "name": // name atom (optional)
          return this.tokenizer.readToken<AtomToken.INameAtom>(new AtomToken.NameAtom(dataLen)).then(name => {
            tagKey += ":" + name.name;
            return header.length;
          });
        case "mean": // name atom (optional)
          return this.tokenizer.readToken<AtomToken.INameAtom>(new AtomToken.NameAtom(dataLen)).then(mean => {
            // console.log("  %s[%s] = %s", tagKey, header.name, mean.name);
            tagKey += ":" + mean.name;
            return header.length;
          });
        default:
          return this.tokenizer.readToken<Buffer>(new Token.BufferType(dataLen)).then(dataAtom => {
            debug("Unsupported meta-item: %s[%s] => value=%s ascii=%s", tagKey, header.name, dataAtom.toString("hex"), dataAtom.toString("ascii"));
            this.warnings.push("unsupported meta-item: " + tagKey + "[" + header.name + "] => value=" + dataAtom.toString("hex") + " ascii=" + dataAtom.toString("ascii"));
            return header.length;
          });
      }
    }).then(len => {
      const remaining = remLen - len;
      if (remaining === 0) {
        return;
      } else {
        return this.parseMetadataItemData(tagKey, remaining);
      }
    });
  }

  private parseValueAtom(tagKey: string, header: AtomToken.IAtomHeader): Promise<number> {
    return this.tokenizer.readToken(new AtomToken.DataAtom(header.length - AtomToken.Header.len)).then(dataAtom => {

      if (dataAtom.type.set !== 0) {
        throw new Error("Unsupported type-set != 0: " + dataAtom.type.set);
      }

      // Use well-known-type table
      // Ref: https://developer.apple.com/library/content/documentation/QuickTime/QTFF/Metadata/Metadata.html#//apple_ref/doc/uid/TP40000939-CH1-SW35
      switch (dataAtom.type.type) { // ToDo?: use enum

        case 0: // reserved: Reserved for use where no type needs to be indicated
          switch (tagKey) {
            case "trkn":
            case "disk":
              const num = Token.UINT8.get(dataAtom.value, 3);
              const of = Token.UINT8.get(dataAtom.value, 5);
              // console.log("  %s[data] = %s/%s", tagKey, num, of);
              this.addTag(tagKey, num + "/" + of);
              break;

            case "gnre":
              const genreInt = Token.UINT8.get(dataAtom.value, 1);
              const genreStr = Genres[genreInt - 1];
              // console.log("  %s[data] = %s", tagKey, genreStr);
              this.addTag(tagKey, genreStr);
              break;

            default:
            // console.log("  reserved-data: name=%s, len=%s, set=%s, type=%s, locale=%s, value{ hex=%s, ascii=%s }",
            // header.name, header.length, dataAtom.type.set, dataAtom.type.type, dataAtom.locale, dataAtom.value.toString('hex'), dataAtom.value.toString('ascii'));
          }
          break;

        case 1: // UTF-8: Without any count or NULL terminator
          this.addTag(tagKey, dataAtom.value.toString("utf-8"));
          break;

        case 13: // JPEG
          if (this.options.skipCovers)
            break;
          this.addTag(tagKey, {
              format: "image/jpeg",
              data: Buffer.from(dataAtom.value)
            });
          break;

        case 14: // PNG
          if (this.options.skipCovers)
            break;
          this.addTag(tagKey, {
              format: "image/png",
              data: Buffer.from(dataAtom.value)
            });
          break;

        case 21: // BE Signed Integer
          this.addTag(tagKey, MP4Parser.read_BE_Signed_Integer(dataAtom.value));
          break;

        case 22: // BE Unsigned Integer
          this.addTag(tagKey, MP4Parser.read_BE_Unsigned_Integer(dataAtom.value));
          break;

        case 65: // An 8-bit signed integer
          this.addTag(tagKey, dataAtom.value.readInt8(0));
          break;

        case 66: // A big-endian 16-bit signed integer
          this.addTag(tagKey, dataAtom.value.readInt16BE(0));
          break;

        case 67: // A big-endian 32-bit signed integer
          this.addTag(tagKey, dataAtom.value.readInt32BE(0));
          break;

        default:
          throw new Error("Unsupported well-known-type: " + dataAtom.type.type);
      }

      return header.length;
    });
  }

}<|MERGE_RESOLUTION|>--- conflicted
+++ resolved
@@ -1,6 +1,3 @@
-import {ITokenParser} from "../ParserFactory";
-import {INativeAudioMetadata, ITag, IFormat, IOptions} from "../";
-import {ITokenizer} from "strtok3";
 import {Promise} from "es6-promise";
 import * as Token from "token-types";
 import * as AtomToken from "./AtomToken";
@@ -8,7 +5,6 @@
 import util from "../common/Util";
 
 import * as _debug from "debug";
-import {INativeMetadataCollector} from "../common/MetadataCollector";
 import {BasicParser} from "../common/BasicParser";
 const debug = _debug("music-metadata:parser:MP4");
 
@@ -180,15 +176,9 @@
     });
   }
 
-<<<<<<< HEAD
-  private parse_mxhd(mxhd: Atom.IAtomMxhd) {
+  private parse_mxhd(mxhd: AtomToken.IAtomMxhd) {
     this.metadata.setFormat('sampleRate', mxhd.timeScale);
     this.metadata.setFormat('duration', mxhd.duration / mxhd.timeScale); // calculate duration in seconds
-=======
-  private parse_mxhd(mxhd: AtomToken.IAtomMxhd) {
-    this.format.sampleRate = mxhd.timeScale;
-    this.format.duration = mxhd.duration / mxhd.timeScale; // calculate duration in seconds
->>>>>>> 6e637c85
   }
 
   /**
