"use strict";

import * as assert from "assert";
import {ITokenizer, endOfFile} from "strtok3";
import {IFormat} from "../";
import Common from "../common";
import * as Token from "token-types";
import {Promise} from "es6-promise";
import {AbstractID3v2Parser} from "../id3v2/AbstractID3Parser";
import {INativeAudioMetadata, IOptions} from "../index";
import {InfoTagHeaderTag, IXingInfoTag, LameEncoderVersion, XingInfoTag} from "./XingTag";

/**
 * Cache buffer size used for searching synchronization preabmle
 */
const maxPeekLen = 1024;

/**
 * MPEG Audio Layer I/II/III frame header
 * Ref: https://www.mp3-tech.org/programmer/frame_header.html
 * Bit layout: AAAAAAAA AAABBCCD EEEEFFGH IIJJKLMM
 */
class MpegFrameHeader {

  public static SyncByte1 = 0xFF;
  public static SyncByte2 = 0xE0;

  public static VersionID = [2.5, null, 2, 1];
  public static LayerDescription = [null, 3, 2, 1];
  public static ChannelMode = ["stereo", "joint_stereo", "dual_channel", "mono"];

  private static bitrate_index = {
    0x01: {11: 32, 12: 32, 13: 32, 21: 32, 22: 8, 23: 8},
    0x02: {11: 64, 12: 48, 13: 40, 21: 48, 22: 16, 23: 16},
    0x03: {11: 96, 12: 56, 13: 48, 21: 56, 22: 24, 23: 24},
    0x04: {11: 128, 12: 64, 13: 56, 21: 64, 22: 32, 23: 32},
    0x05: {11: 160, 12: 80, 13: 64, 21: 80, 22: 40, 23: 40},
    0x06: {11: 192, 12: 96, 13: 80, 21: 96, 22: 48, 23: 48},
    0x07: {11: 224, 12: 112, 13: 96, 21: 112, 22: 56, 23: 56},
    0x08: {11: 256, 12: 128, 13: 112, 21: 128, 22: 64, 23: 64},
    0x09: {11: 288, 12: 160, 13: 128, 21: 144, 22: 80, 23: 80},
    0x0A: {11: 320, 12: 192, 13: 160, 21: 160, 22: 96, 23: 96},
    0x0B: {11: 352, 12: 224, 13: 192, 21: 176, 22: 112, 23: 112},
    0x0C: {11: 384, 12: 256, 13: 224, 21: 192, 22: 128, 23: 128},
    0x0D: {11: 416, 12: 320, 13: 256, 21: 224, 22: 144, 23: 144},
    0x0E: {11: 448, 12: 384, 13: 320, 21: 256, 22: 160, 23: 160}
  };

  private static sampling_rate_freq_index = {
    1: {0x00: 44100, 0x01: 48000, 0x02: 32000},
    2: {0x00: 22050, 0x01: 24000, 0x02: 16000},
    2.5: {0x00: 11025, 0x01: 12000, 0x02: 8000}
  };

  private static samplesInFrameTable = [
    /* Layer   I    II   III */
    [0, 384, 1152, 1152], // MPEG-1
    [0, 384, 1152, 576] // MPEG-2(.5
  ];

  // B(20,19): MPEG Audio versionIndex ID
  public versionIndex: number;
  // C(18,17): Layer description
  public layerIndex: number;
  // D(16): Protection bit
  public isProtectedByCRC: boolean;
  // E(15,12): Bitrate index
  public bitrateIndex: number;
  // F(11,10): Sampling rate frequency index
  public sampRateFreqIndex: number;
  // G(9): Padding bit
  public padding: boolean;
  // H(8): Private bit
  public privateBit: boolean;
  // I(7,6): Channel Mode
  public channelModeIndex: number;
  // J(5,4): Mode extension (Only used in Joint stereo)
  public modeExtension: number;
  // K(3): Copyright
  public isCopyrighted: boolean;
  // L(2): Original
  public isOriginalMedia: boolean;
  // M(3): The original bit indicates, if it is set, that the frame is located on its original media.
  public emphasis: number;

  public layer: number;
  public version: number;
  public channelMode: string;
  public bitrate: number;
  public samplingRate: number;

  public constructor(buf, off) {
    // B(20,19): MPEG Audio versionIndex ID
    this.versionIndex = Common.getBitAllignedNumber(buf, off + 1, 3, 2);
    // C(18,17): Layer description
    this.layer = MpegFrameHeader.LayerDescription[Common.getBitAllignedNumber(buf, off + 1, 5, 2)];

    if (this.layer === null)
      throw new Error("Invalid MPEG layer");

    // D(16): Protection bit (if true 16-bit CRC follows header)
    this.isProtectedByCRC = !Common.isBitSet(buf, off + 1, 7);
    // E(15,12): Bitrate index
    this.bitrateIndex = Common.getBitAllignedNumber(buf, off + 2, 0, 4);
    // F(11,10): Sampling rate frequency index
    this.sampRateFreqIndex = Common.getBitAllignedNumber(buf, off + 2, 4, 2);
    // G(9): Padding bit
    this.padding = Common.isBitSet(buf, off + 2, 6);
    // H(8): Private bit
    this.privateBit = Common.isBitSet(buf, off + 2, 7);
    // I(7,6): Channel Mode
    this.channelModeIndex = Common.getBitAllignedNumber(buf, off + 3, 0, 2);
    // J(5,4): Mode extension (Only used in Joint stereo)
    this.modeExtension = Common.getBitAllignedNumber(buf, off + 3, 2, 2);
    // K(3): Copyright
    this.isCopyrighted = Common.isBitSet(buf, off + 3, 4);
    // L(2): Original
    this.isOriginalMedia = Common.isBitSet(buf, off + 3, 5);
    // M(3): The original bit indicates, if it is set, that the frame is located on its original media.
    this.emphasis = Common.getBitAllignedNumber(buf, off + 3, 7, 2);

    this.version = MpegFrameHeader.VersionID[this.versionIndex];

    if (this.version === null)
      throw new Error("Invalid MPEG Audio version");

    this.channelMode = MpegFrameHeader.ChannelMode[this.channelModeIndex];

    // Calculate bitrate
    const bitrateInKbps = this.calcBitrate();
    if (!bitrateInKbps) {
      throw new Error("Cannot determine bit-rate");
    }
    this.bitrate = bitrateInKbps === null ? null : bitrateInKbps * 1000;

    // Calculate sampling rate
    this.samplingRate = this.calcSamplingRate();
    if (this.samplingRate == null) {
      throw new Error("Cannot determine sampling-rate");
    }
  }

  public calcDuration(numFrames: number): number {
    return numFrames * this.calcSamplesPerFrame() / this.samplingRate;
  }

  public calcSamplesPerFrame(): number {
    return MpegFrameHeader.samplesInFrameTable[this.version === 1 ? 0 : 1][this.layer];
  }

  public calculateSideInfoLength(): number {
    if (this.layer !== 3) return 2;
    if (this.channelModeIndex === 3) {
      // mono
      if (this.version === 1) {
        return 17;
      } else if (this.version === 2 || this.version === 2.5) {
        return 9;
      }
    } else {
      if (this.version === 1) {
        return 32;
      } else if (this.version === 2 || this.version === 2.5) {
        return 17;
      }
    }
  }

  public calcSlotSize(): number {
    return [null, 4, 1, 1][this.layer];
  }

  private calcBitrate(): number {
    if (this.bitrateIndex === 0x00) return null; // free
    if (this.bitrateIndex === 0x0F) return null; // 'reserved'
    const mpegVersion: string = this.version.toString() + this.layer;
    return MpegFrameHeader.bitrate_index[this.bitrateIndex][mpegVersion];
  }

  private calcSamplingRate(): number {
    if (this.sampRateFreqIndex === 0x03) return null; // 'reserved'
    return MpegFrameHeader.sampling_rate_freq_index[this.version][this.sampRateFreqIndex];
  }
}

/**
 * MPEG Audio Layer I/II/III
 */
class MpegAudioLayer {

  public static FrameHeader = {
    len: 4,

    get: (buf, off): MpegFrameHeader => {
      return new MpegFrameHeader(buf, off);
    }
  };

  public static getVbrCodecProfile(vbrScale: number): string {
    return "V" + (100 - vbrScale) / 10;
  }
}

export class MpegParser extends AbstractID3v2Parser {

  private frameCount: number = 0;
  private countSkipFrameData: number = 0;

  private audioFrameHeader;
  private bitrates: number[] = [];
  private offset: number;
  private frame_size;
  private crc: number;
  private unsynced: number = 0;
  private warnings: string[] = [];

  private calculateVbrDuration: boolean = false;
  private samplesPerFrame;

  private format: IFormat;

  private buf_frame_header = new Buffer(4);

  private tokenizer: ITokenizer;
  /**
   * Number of bytes already parsed since beginning of stream / file
   */
  private mpegOffset: number;
  private readDuration: boolean;

  private syncPeek = {
    buf: new Buffer(maxPeekLen),
    len: 0
  };

  /**
   * Called after ID3 headers have been parsed
   */
  public _parse(tokenizer: ITokenizer, options: IOptions): Promise<INativeAudioMetadata> {

    this.tokenizer = tokenizer;
    this.readDuration = options.duration;

    this.format = {
      dataformat: "mp3",
      lossless: false
    };

    return this.sync().catch((err) => {
      if (err.message === endOfFile) {
        if (this.calculateVbrDuration) {
          this.format.numberOfSamples = this.frameCount * this.samplesPerFrame;
          this.format.duration = this.format.numberOfSamples / this.format.sampleRate;
        }
      } else {
        throw err;
      }
    }).then(() => {
      return {
        format: this.format,
        native: {}
      };
    });
  }

  /**
   * Called after file has been fully parsed, this allows, if present, to exclude the ID3v1.1 header length
   * @param metadata
   * @returns {INativeAudioMetadata}
   */
  protected finalize(metadata: INativeAudioMetadata): INativeAudioMetadata {

    if (!this.format.duration && this.format.codecProfile === "CBR") {
      const hasID3v1 = metadata.native.hasOwnProperty('ID3v1.1');
      const mpegSize = this.tokenizer.fileSize - this.mpegOffset - (hasID3v1 ? 128 : 0);
      this.format.numberOfSamples = Math.round(mpegSize / this.frame_size) * this.samplesPerFrame;
      this.format.duration = this.format.numberOfSamples / this.format.sampleRate;
    }

    return metadata;
  }

  private _peekBuffer(): Promise<number> {
    this.unsynced += this.syncPeek.len;
    return this.tokenizer.ignore(this.syncPeek.len).then(() => {
      return this.tokenizer.peekBuffer(this.syncPeek.buf, 0, maxPeekLen).then((len) => {
        this.syncPeek.len = len;
        return len;
      });
    });
  }

  private _sync(offset: number, gotFirstSync: boolean) {

    return (offset === 0 ? this._peekBuffer() : Promise.resolve(this.syncPeek.buf.length - offset))
      .then((len) => {
        if (gotFirstSync) {
          if (len === 0)
            throw new Error(endOfFile);
          if ((this.syncPeek.buf[offset] & 0xE0) === 0xE0) {
            this.syncPeek.len = 0;
            this.unsynced += offset - 1;
            return this.tokenizer.ignore(offset); // Full sync
          } else {
            return this._sync((offset + 1) % this.syncPeek.buf.length, false); // partial sync
          }
        } else {
          if (len <= 1)
            throw new Error(endOfFile);
          const index = this.syncPeek.buf.indexOf(MpegFrameHeader.SyncByte1, offset);
          if (index >= 0) {
            return this._sync((index + 1) % this.syncPeek.buf.length, true);
          } else {
            return this._sync(0, false);
          }
        }
      });
  }

  private sync(): Promise<any> {

    return this._sync(0, false)
      .then(() => {
        if (this.unsynced > 0) {
          this.warnings.push("synchronized, after " + this.unsynced + " bytes of unsynced data");
          // debug("synchronized, after " + this.unsynced + " bytes of unsynced data");
          this.unsynced = 0;
        }
        return this.parseAudioFrameHeader(this.buf_frame_header);
      });
  }

  private parseAudioFrameHeader(buf_frame_header: Buffer): Promise<void> {

<<<<<<< HEAD
    // console.log("Frame #%s: position=%s", this.frameCount, this.tokenizer.position - 1);
=======
    if (this.frameCount === 0) {
      this.mpegOffset = this.tokenizer.position - 1;
    }

>>>>>>> 4777eda1
    return this.tokenizer.readBuffer(buf_frame_header, 1, 3).then(() => {

      let header: MpegFrameHeader;
      try {
        header = MpegAudioLayer.FrameHeader.get(buf_frame_header, 0);
      } catch (err) {
        this.warnings.push("Parse error: " + err.message);
        return this.sync();
      }

      // ToDo: this.format.dataformat = "MPEG-" + header.version + " Audio Layer " + Common.romanize(header.layer);
      this.format.dataformat = "mp" + header.layer;

      this.format.lossless = false;

      this.format.bitrate = header.bitrate;
      this.format.sampleRate = header.samplingRate;
      this.format.numberOfChannels = header.channelMode === "mono" ? 1 : 2;

      const slot_size = header.calcSlotSize();
      if (slot_size === null) {
        throw new Error("invalid slot_size");
      }

      const samples_per_frame = header.calcSamplesPerFrame();
      const bps = samples_per_frame / 8.0;
      const fsize = (bps * header.bitrate / header.samplingRate) +
        ((header.padding) ? slot_size : 0);
      this.frame_size = Math.floor(fsize);

      this.audioFrameHeader = header;
      this.frameCount++;
      this.bitrates.push(header.bitrate);

      // xtra header only exists in first frame
      if (this.frameCount === 1) {
        this.offset = MpegAudioLayer.FrameHeader.len;
        return this.skipSideInformation();
      }

      if (this.frameCount === 3) {
        // the stream is CBR if the first 3 frame bitrates are the same
        if (this.areAllSame(this.bitrates)) {
          // subtract non audio stream data from duration calculation
          // The 128 bytes is based on a very unsafe assumtion that a ID3v1 will follow (ToDo: improve)
          // const mpegSize = this.tokenizer.fileSize - (this.mpegOffset === 0 ? 128 : this.mpegOffset);
          // this.format.numberOfSamples = Math.ceil(mpegSize / fsize) * samples_per_frame;
          // this.format.duration = this.format.numberOfSamples / this.format.sampleRate;
          this.samplesPerFrame = samples_per_frame;
          this.format.codecProfile = "CBR";
          return; // Done
        } else if (!this.readDuration) {
          return; // Done
        }
      }

      // once we know the file is VBR attach listener to end of
      // stream so we can do the duration calculation when we
      // have counted all the frames
      if (this.readDuration && this.frameCount === 4) {
        this.samplesPerFrame = samples_per_frame;
        this.calculateVbrDuration = true;
      }

      this.offset = 4;
      if (header.isProtectedByCRC) {
        return this.parseCrc();
      } else {
        return this.skipSideInformation();
      }
    });
  }

  private parseCrc(): Promise<void> {
    this.tokenizer.readNumber(Token.INT16_BE).then((crc) => {
      this.crc = crc;
    });
    this.offset += 2;
    return this.skipSideInformation();
  }

  private skipSideInformation(): Promise<void> {
    const sideinfo_length = this.audioFrameHeader.calculateSideInfoLength();
    // side information
    return this.tokenizer.readToken(new Token.BufferType(sideinfo_length)).then(() => {
      this.offset += sideinfo_length;
      return this.readXtraInfoHeader();
    });
  }

  private readXtraInfoHeader(): Promise<any> {

    return this.tokenizer.readToken(InfoTagHeaderTag).then((headerTag) => {
      this.offset += InfoTagHeaderTag.len;  // 12

      switch (headerTag) {

        case "Info":
          this.format.codecProfile = "CBR";
          return this.readXingInfoHeader();

        case "Xing":
          return this.readXingInfoHeader().then((infoTag) => {
            this.format.codecProfile = MpegAudioLayer.getVbrCodecProfile(infoTag.vbrScale);
            return null;
          });

        case "Xtra":
          // ToDo: ???
          break;

        case "LAME":
          return this.tokenizer.readToken(LameEncoderVersion).then((version) => {
            this.offset += LameEncoderVersion.len;
            this.format.encoder = "LAME " + version;
            return this.skipFrameData(this.frame_size - this.offset);
          });
        // ToDo: ???
      }

      // ToDo: promise duration???
      const frameDataLeft = this.frame_size - this.offset;
      if (frameDataLeft < 0) {
        this.warnings.push("Frame " + this.frameCount + "corrupt: negative frameDataLeft");
        return this.sync();
      } else {
        return this.skipFrameData(frameDataLeft);
      }
    });
  }

  /**
   * Ref: http://gabriel.mp3-tech.org/mp3infotag.html
   * @returns {Promise<string>}
   */
  private readXingInfoHeader(): Promise<IXingInfoTag> {

    return this.tokenizer.readToken<IXingInfoTag>(XingInfoTag).then((infoTag) => {
      this.offset += XingInfoTag.len;  // 12

      this.format.encoder = Common.stripNulls(infoTag.encoder);

      if ((infoTag.headerFlags[3] & 0x01) === 1) {
        this.format.duration = this.audioFrameHeader.calcDuration(infoTag.numFrames);
        return infoTag;
      }

      // frames field is not present
      const frameDataLeft = this.frame_size - this.offset;

      return this.skipFrameData(frameDataLeft).then(() => {
        return infoTag;
      });
    });
  }

  private skipFrameData(frameDataLeft: number): Promise<void> {
    assert.ok(frameDataLeft >= 0, 'frame-data-left cannot be negative');
    return this.tokenizer.readToken(new Token.IgnoreType(frameDataLeft)).then(() => {
      this.countSkipFrameData += frameDataLeft;
      return this.sync();
    });
  }

  private areAllSame(array) {
    const first = array[0];
    return array.every((element) => {
      return element === first;
    });
  }
}<|MERGE_RESOLUTION|>--- conflicted
+++ resolved
@@ -332,14 +332,10 @@
 
   private parseAudioFrameHeader(buf_frame_header: Buffer): Promise<void> {
 
-<<<<<<< HEAD
-    // console.log("Frame #%s: position=%s", this.frameCount, this.tokenizer.position - 1);
-=======
     if (this.frameCount === 0) {
       this.mpegOffset = this.tokenizer.position - 1;
     }
 
->>>>>>> 4777eda1
     return this.tokenizer.readBuffer(buf_frame_header, 1, 3).then(() => {
 
       let header: MpegFrameHeader;
@@ -383,11 +379,7 @@
       if (this.frameCount === 3) {
         // the stream is CBR if the first 3 frame bitrates are the same
         if (this.areAllSame(this.bitrates)) {
-          // subtract non audio stream data from duration calculation
-          // The 128 bytes is based on a very unsafe assumtion that a ID3v1 will follow (ToDo: improve)
-          // const mpegSize = this.tokenizer.fileSize - (this.mpegOffset === 0 ? 128 : this.mpegOffset);
-          // this.format.numberOfSamples = Math.ceil(mpegSize / fsize) * samples_per_frame;
-          // this.format.duration = this.format.numberOfSamples / this.format.sampleRate;
+          // Actual calculation will be done in finalize
           this.samplesPerFrame = samples_per_frame;
           this.format.codecProfile = "CBR";
           return; // Done
